--- conflicted
+++ resolved
@@ -19,8 +19,6 @@
       <meta property="twitter:title" content={props.title} />
       <meta property="twitter:image" content={'https://maxcell.me' + logo} />
       <meta property="og:image" content={logo} />
-<<<<<<< HEAD
-
       {/* Global site tag (gtag.js) - Google Analytics */}
       <script async src="https://www.googletagmanager.com/gtag/js?id=UA-82244410-2"></script>
       <script>
@@ -30,8 +28,6 @@
 
         gtag('config', 'UA-82244410-2');
       </script>
-=======
->>>>>>> 295d7318
     </Helmet>
   )
 }
